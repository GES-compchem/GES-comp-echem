import os, copy, sh, shutil
from typing import Dict
from tempfile import mkdtemp
from compechem.config import get_ncores
from compechem.core.base import Engine
from compechem.systems import System
from compechem.tools import process_output
from compechem.tools import add_flag
from compechem.tools import dissociation_check
from compechem.tools import cyclization_check
from compechem.core.dependency_finder import locate_xtb

import logging

logger = logging.getLogger(__name__)


class XtbInput(Engine):
    """Interface for running xTB calculations"""

    def __init__(
        self,
        method: str = "gfn2",
        solvent: str = None,
        optionals: str = "",
        XTBPATH: str = None,
    ) -> None:
        """
        Parameters
        ----------
        method : str, optional
            level of theory, by default "gfn2"
        solvent : str, optional
            ALPB solvent, by default no solvent (vacuum)
        optionals : str, optional
            optional keywords/flags, by default ""
        XTBPATH: str, optional
            the path to the xtb executable. If set to None (default) the xtb executable will
            be loaded automatically.
        """

        super().__init__(method)

        self.solvent = solvent
        self.optionals = optionals
        self.__XTBPATH = XTBPATH if XTBPATH else locate_xtb()

<<<<<<< HEAD
        self.__output_suffix = f"xtb_{self.method}_"
        self.__output_suffix += "vacuum" if solvent is None else f"{self.solvent}"

    def write_input(
        self,
        job_info: Dict,
    ) -> None:

        input = f"$chrg {job_info['charge']}\n"
        input += f"$spin {job_info['spin']-1}\n"

        input += "$write\n"
        input += "   spin population=true\n"
        if job_info["save_cubes"]:
            input += "   density=true\n"
            input += "   spin density=true\n"
            input += "$cube\n"
            input += f"   step={job_info['cube_step']}\n"

        input += "$end\n"

        with open("input.inp", "w") as inp:
            inp.writelines(input)

        return
=======
        self.level_of_theory += f" | solvent: {solvent}"

        self.__output_suffix = f"xTB_{method}"
        self.__output_suffix += f"_{solvent}" if solvent else "_vacuum"
>>>>>>> dea3287d

    def spe(
        self,
        mol: System,
        ncores: int = None,
        maxcore=None,
        charge: int = None,
        spin: int = None,
        save_cubes: bool = False,
        cube_step: float = 0.1,
        inplace: bool = False,
        remove_tdir: bool = True,
    ):
        """Single point energy calculation.

        Parameters
        ----------
        mol : System object
            Input system to use in the calculation.
        ncores : int, optional
            number of cores, by default all available cores
        maxcore : dummy variable
            dummy variable used for compatibility with Orca calculations
        charge : int, optional
            total charge of the system. Default is taken from the input system.
        spin : int, optional
            total spin of the system. Default is taken from the input system.
        save_cubes: bool, optional
            if set to True, will save a cube file containing electronic and spin densities,
            by default False.
        cube_step: int, optional
            grid spacing for cube files, in Bohrs (default 0.4)
        inplace : bool, optional
            updates info for the input system instead of outputting a new system object,
            by default False
        remove_tdir : bool, optional
            Temporary work directory will be removed, by default True

        Returns
        -------
        newmol : System object
            Output system containing the new energies.
        """

        if ncores is None:
            ncores = get_ncores()

        if charge is None:
            charge = mol.charge
        if spin is None:
            spin = mol.spin

        logger.info(f"{mol.name}, charge {charge} spin {spin} - {self.method} SPE")
        logger.debug(f"Running xTB calculation on {ncores} cores")

        tdir = mkdtemp(
            prefix=mol.name + "_",
            suffix=f"_{self.method.split()[0]}_spe",
            dir=os.getcwd(),
        )

        with sh.pushd(tdir):

            self.write_input(
                job_info={
                    "charge": charge,
                    "spin": spin,
                    "save_cubes": save_cubes,
                    "cube_step": cube_step,
                },
            )

            mol.geometry.write_xyz(f"{mol.name}.xyz")

            if self.solvent:
                os.system(
                    f"{self.__XTBPATH} --input input.inp {mol.name}.xyz --{self.method} --alpb {self.solvent} -P {ncores} {self.optionals} > output.out 2>> output.err"
                )

            else:
                os.system(
                    f"{self.__XTBPATH} --input input.inp {mol.name}.xyz --{self.method} -P {ncores} {self.optionals} > output.out 2>> output.err"
                )

            with open("output.out", "r") as out:
                for line in out:
                    if "TOTAL ENERGY" in line:
                        electronic_energy = float(line.split()[-3])

            if inplace is False:

                newmol = System(f"{mol.name}.xyz", charge, spin)
                newmol.properties = copy.copy(mol.properties)
                self.parse_output(newmol)

            else:
                self.parse_output(mol)

<<<<<<< HEAD
            process_output(
                mol, self.__output_suffix, "spe", charge, spin, save_cubes=save_cubes
            )
=======
            process_output(mol, self.__output_suffix, "spe", charge, spin)
>>>>>>> dea3287d
            if remove_tdir:
                shutil.rmtree(tdir)

        if inplace is False:
            return newmol

    def opt(
        self,
        mol: System,
        ncores: int = None,
        maxcore=None,
        charge: int = None,
        spin: int = None,
        save_cubes: bool = False,
        cube_step: float = 0.1,
        inplace: bool = False,
        remove_tdir: bool = True,
    ):
        """Geometry optimization + frequency analysis.

        Parameters
        ----------
        mol : System object
            Input system to use in the calculation
        ncores : int, optional
            number of cores, by default all available cores
        maxcore : dummy variable
            dummy variable used for compatibility with Orca calculations
        charge : int, optional
            Total charge of the system. Default is taken from the input system.
        spin : int, optional
            Total spin of the system. Default is taken from the input system.
        save_cubes: bool, optional
            if set to True, will save a cube file containing electronic and spin densities,
            by default False.
        cube_step: int, optional
            grid spacing for cube files, in Bohrs (default 0.4)
        inplace : bool, optional
            updates info for the input system instead of outputting a new system object,
            by default False
        remove_tdir : bool, optional
            Temporary work directory will be removed, by default True

        Returns
        -------
        newmol : System object
            Output system containing the new geometry and energies.

        If a dissociation or a cyclization is observed, ignore the calculation and return the
        original "mol" system.
        """

        if ncores is None:
            ncores = get_ncores()

        if charge is None:
            charge = mol.charge
        if spin is None:
            spin = mol.spin

        logger.info(f"{mol.name}, charge {charge} spin {spin} - {self.method} OPT")
        logger.debug(f"Running xTB calculation on {ncores} cores")

        tdir = mkdtemp(
            prefix=mol.name + "_",
            suffix=f"_{self.method.split()[0]}_opt",
            dir=os.getcwd(),
        )

        with sh.pushd(tdir):

            self.write_input(
                job_info={
                    "charge": charge,
                    "spin": spin,
                    "save_cubes": save_cubes,
                    "cube_step": cube_step,
                },
            )

            mol.geometry.write_xyz(f"{mol.name}.xyz")

            if self.solvent:
                os.system(
                    f"{self.__XTBPATH} --input input.inp {mol.name}.xyz --{self.method} --alpb {self.solvent} --ohess -P {ncores} {self.optionals} > output.out 2>> output.err"
                )

            else:
                os.system(
                    f"{self.__XTBPATH} --input input.inp {mol.name}.xyz --{self.method} --ohess -P {ncores} {self.optionals} > output.out 2>> output.err"
                )

            if dissociation_check() is True:
                logger.error(f"Dissociation spotted for {mol.name}.")
                add_flag(
                    mol,
                    f"Dissociation occurred during geometry optimization with {self.method}.",
                )
                return None
            elif cyclization_check(f"{mol.name}.xyz", "xtbopt.xyz") is True:
                logger.error(f"Cyclization change spotted for {mol.name}.")
                add_flag(
                    mol,
                    f"Cyclization change occurred during geometry optimization with {self.method}.",
                )
                return None
            else:
                with open("output.out", "r") as out:
                    for line in out:
                        if "TOTAL ENERGY" in line:
                            electronic_energy = float(line.split()[-3])
                        if "G(RRHO) contrib." in line:
                            vibronic_energy = float(line.split()[-3])

                if inplace is False:

                    newmol = System(f"{mol.name}.xyz", charge, spin)
                    newmol.geometry.load_xyz("xtbopt.xyz")
                    newmol.geometry.level_of_theory_geometry = self.level_of_theory

                    self.parse_output(newmol)

                else:
                    mol.geometry.load_xyz("xtbopt.xyz")
                    mol.geometry.level_of_theory_geometry = self.level_of_theory

                    self.parse_output(mol)

<<<<<<< HEAD
                process_output(
                    mol, self.__output_suffix, "opt", charge, spin, save_cubes=save_cubes
                )
=======
                process_output(mol, self.__output_suffix, "opt", charge, spin)
>>>>>>> dea3287d
                if remove_tdir:
                    shutil.rmtree(tdir)

        if inplace is False:
            return newmol

    def freq(
        self,
        mol: System,
        ncores: int = None,
        maxcore=None,
        charge: int = None,
        spin: int = None,
        save_cubes: bool = False,
        cube_step: float = 0.1,
        inplace: bool = False,
        remove_tdir: bool = True,
    ):
        """Frequency analysis.

        Parameters
        ----------
        mol : System object
            input system to use in the calculation
        ncores : int, optional
            number of cores, by default all available cores
        maxcore : dummy variable
            dummy variable used for compatibility with Orca calculations
        charge : int, optional
            Total charge of the system. Default is taken from the input system.
        spin : int, optional
            Total spin of the system. Default is taken from the input system.
        save_cubes: bool, optional
            if set to True, will save a cube file containing electronic and spin densities,
            by default False.
        cube_step: int, optional
            grid spacing for cube files, in Bohrs (default 0.4)
        inplace : bool, optional
            updates info for the input system instead of outputting a new system object,
            by default False
        remove_tdir : bool, optional
            temporary work directory will be removed, by default True

        Returns
        -------
        newmol : System object
            Output system containing the new energies.
        """

        if ncores is None:
            ncores = get_ncores()

        if charge is None:
            charge = mol.charge
        if spin is None:
            spin = mol.spin

        logger.info(f"{mol.name}, charge {charge} spin {spin} - {self.method} FREQ")
        logger.debug(f"Running xTB calculation on {ncores} cores")

        tdir = mkdtemp(
            prefix=mol.name + "_",
            suffix=f"_{self.method.split()[0]}_freq",
            dir=os.getcwd(),
        )

        with sh.pushd(tdir):

            self.write_input(
                job_info={
                    "charge": charge,
                    "spin": spin,
                    "save_cubes": save_cubes,
                    "cube_step": cube_step,
                },
            )

            mol.geometry.write_xyz(f"{mol.name}.xyz")

            if self.solvent:
                os.system(
                    f"{self.__XTBPATH} --input input.inp {mol.name}.xyz --{self.method} --alpb {self.solvent} --hess -P {ncores} {self.optionals} > output.out 2>> output.err"
                )

            else:
                os.system(
                    f"{self.__XTBPATH} --input input.inp {mol.name}.xyz --{self.method} --hess -P {ncores} {self.optionals} > output.out 2>> output.err"
                )

            with open("output.out", "r") as out:
                for line in out:
                    if "TOTAL ENERGY" in line:
                        electronic_energy = float(line.split()[-3])
                    if "G(RRHO) contrib." in line:
                        vibronic_energy = float(line.split()[-3])

            if inplace is False:

                newmol = System(f"{mol.name}.xyz", charge, spin)

                newmol.properties = copy.copy(mol.properties)

                self.parse_output(newmol)

            else:
                self.parse_output(mol)

<<<<<<< HEAD
            process_output(
                mol, self.__output_suffix, "freq", charge, spin, save_cubes=save_cubes
            )
=======
                mol.properties.set_electronic_energy(electronic_energy, self)
                mol.properties.set_vibronic_energy(vibronic_energy, self)

            process_output(mol, self.__output_suffix, "freq", charge, spin)
>>>>>>> dea3287d
            if remove_tdir:
                shutil.rmtree(tdir)

        if inplace is False:
            return newmol

    def parse_output(self, mol: System) -> None:
        """
        The function will parse an xTB output file automatically looking for all the
        relevant numerical properties derived form a calculation. All the properties of the
        given molecule will be set or updated.

        Parameters
        ----------
        mol: System
            The System to which the properties must be written to.

        Raises
        ------
        RuntimeError
            Exception raised if the given path to the output file is not valid.
        """

        if not os.path.isfile("output.out"):
            raise RuntimeError("Cannot parse output, the `output.out` file does not exist.")

        # Parse the final single point energy and the vibronic energy
        # ----------------------------------------------------------------------------------
        with open("output.out", "r") as out:
            for line in out:
                if "TOTAL ENERGY" in line:
                    electronic_energy = float(line.split()[-3])
                    mol.properties.set_electronic_energy(electronic_energy, self)
                if "G(RRHO) contrib." in line:
                    vibronic_energy = float(line.split()[-3])
                    mol.properties.set_vibronic_energy(vibronic_energy, self)

        # Parse the Mulliken atomic charges and spin populations
        # ----------------------------------------------------------------------------------
        mulliken_charges, mulliken_spins = [], []
        spin_available = False
        with open("output.out", "r") as file:

            for line in file:

                # read the file until the charges section is reached
                if "#   Z          covCN" in line:
                    # Iterate over the whole section reading line by line
                    while True:
                        buffer = file.readline()
                        if len(buffer.split()) == 0:
                            break
                        else:
                            data = buffer.split()
                            mulliken_charges.append(float(data[4]))

                # Check if the section contains also the "(R)spin-density population" line
                if "Mulliken population" in line:

                    spin_available = True

                    # Iterate over the whole section reading line by line
                    while True:
                        buffer = file.readline()
                        if len(buffer.split()) == 0:
                            break
                        else:
                            data = buffer.split()
                            mulliken_spins.append(float(data[1]))

            if not spin_available:
                mulliken_spins = [0.0] * len(mulliken_charges)

        if mulliken_charges != []:
            mol.properties.set_mulliken_charges(mulliken_charges, self)
            mol.properties.set_mulliken_spin_populations(mulliken_spins, self)
    
    @property
    def output_suffix(self) -> str:
        """
        Suffix used to compose the name of calculation output files

        Returns
        -------
        str
            The output suffix string
        """
        return self.__output_suffix
<|MERGE_RESOLUTION|>--- conflicted
+++ resolved
@@ -1,524 +1,486 @@
-import os, copy, sh, shutil
-from typing import Dict
-from tempfile import mkdtemp
-from compechem.config import get_ncores
-from compechem.core.base import Engine
-from compechem.systems import System
-from compechem.tools import process_output
-from compechem.tools import add_flag
-from compechem.tools import dissociation_check
-from compechem.tools import cyclization_check
-from compechem.core.dependency_finder import locate_xtb
-
-import logging
-
-logger = logging.getLogger(__name__)
-
-
-class XtbInput(Engine):
-    """Interface for running xTB calculations"""
-
-    def __init__(
-        self,
-        method: str = "gfn2",
-        solvent: str = None,
-        optionals: str = "",
-        XTBPATH: str = None,
-    ) -> None:
-        """
-        Parameters
-        ----------
-        method : str, optional
-            level of theory, by default "gfn2"
-        solvent : str, optional
-            ALPB solvent, by default no solvent (vacuum)
-        optionals : str, optional
-            optional keywords/flags, by default ""
-        XTBPATH: str, optional
-            the path to the xtb executable. If set to None (default) the xtb executable will
-            be loaded automatically.
-        """
-
-        super().__init__(method)
-
-        self.solvent = solvent
-        self.optionals = optionals
-        self.__XTBPATH = XTBPATH if XTBPATH else locate_xtb()
-
-<<<<<<< HEAD
-        self.__output_suffix = f"xtb_{self.method}_"
-        self.__output_suffix += "vacuum" if solvent is None else f"{self.solvent}"
-
-    def write_input(
-        self,
-        job_info: Dict,
-    ) -> None:
-
-        input = f"$chrg {job_info['charge']}\n"
-        input += f"$spin {job_info['spin']-1}\n"
-
-        input += "$write\n"
-        input += "   spin population=true\n"
-        if job_info["save_cubes"]:
-            input += "   density=true\n"
-            input += "   spin density=true\n"
-            input += "$cube\n"
-            input += f"   step={job_info['cube_step']}\n"
-
-        input += "$end\n"
-
-        with open("input.inp", "w") as inp:
-            inp.writelines(input)
-
-        return
-=======
-        self.level_of_theory += f" | solvent: {solvent}"
-
-        self.__output_suffix = f"xTB_{method}"
-        self.__output_suffix += f"_{solvent}" if solvent else "_vacuum"
->>>>>>> dea3287d
-
-    def spe(
-        self,
-        mol: System,
-        ncores: int = None,
-        maxcore=None,
-        charge: int = None,
-        spin: int = None,
-        save_cubes: bool = False,
-        cube_step: float = 0.1,
-        inplace: bool = False,
-        remove_tdir: bool = True,
-    ):
-        """Single point energy calculation.
-
-        Parameters
-        ----------
-        mol : System object
-            Input system to use in the calculation.
-        ncores : int, optional
-            number of cores, by default all available cores
-        maxcore : dummy variable
-            dummy variable used for compatibility with Orca calculations
-        charge : int, optional
-            total charge of the system. Default is taken from the input system.
-        spin : int, optional
-            total spin of the system. Default is taken from the input system.
-        save_cubes: bool, optional
-            if set to True, will save a cube file containing electronic and spin densities,
-            by default False.
-        cube_step: int, optional
-            grid spacing for cube files, in Bohrs (default 0.4)
-        inplace : bool, optional
-            updates info for the input system instead of outputting a new system object,
-            by default False
-        remove_tdir : bool, optional
-            Temporary work directory will be removed, by default True
-
-        Returns
-        -------
-        newmol : System object
-            Output system containing the new energies.
-        """
-
-        if ncores is None:
-            ncores = get_ncores()
-
-        if charge is None:
-            charge = mol.charge
-        if spin is None:
-            spin = mol.spin
-
-        logger.info(f"{mol.name}, charge {charge} spin {spin} - {self.method} SPE")
-        logger.debug(f"Running xTB calculation on {ncores} cores")
-
-        tdir = mkdtemp(
-            prefix=mol.name + "_",
-            suffix=f"_{self.method.split()[0]}_spe",
-            dir=os.getcwd(),
-        )
-
-        with sh.pushd(tdir):
-
-            self.write_input(
-                job_info={
-                    "charge": charge,
-                    "spin": spin,
-                    "save_cubes": save_cubes,
-                    "cube_step": cube_step,
-                },
-            )
-
-            mol.geometry.write_xyz(f"{mol.name}.xyz")
-
-            if self.solvent:
-                os.system(
-                    f"{self.__XTBPATH} --input input.inp {mol.name}.xyz --{self.method} --alpb {self.solvent} -P {ncores} {self.optionals} > output.out 2>> output.err"
-                )
-
-            else:
-                os.system(
-                    f"{self.__XTBPATH} --input input.inp {mol.name}.xyz --{self.method} -P {ncores} {self.optionals} > output.out 2>> output.err"
-                )
-
-            with open("output.out", "r") as out:
-                for line in out:
-                    if "TOTAL ENERGY" in line:
-                        electronic_energy = float(line.split()[-3])
-
-            if inplace is False:
-
-                newmol = System(f"{mol.name}.xyz", charge, spin)
-                newmol.properties = copy.copy(mol.properties)
-                self.parse_output(newmol)
-
-            else:
-                self.parse_output(mol)
-
-<<<<<<< HEAD
-            process_output(
-                mol, self.__output_suffix, "spe", charge, spin, save_cubes=save_cubes
-            )
-=======
-            process_output(mol, self.__output_suffix, "spe", charge, spin)
->>>>>>> dea3287d
-            if remove_tdir:
-                shutil.rmtree(tdir)
-
-        if inplace is False:
-            return newmol
-
-    def opt(
-        self,
-        mol: System,
-        ncores: int = None,
-        maxcore=None,
-        charge: int = None,
-        spin: int = None,
-        save_cubes: bool = False,
-        cube_step: float = 0.1,
-        inplace: bool = False,
-        remove_tdir: bool = True,
-    ):
-        """Geometry optimization + frequency analysis.
-
-        Parameters
-        ----------
-        mol : System object
-            Input system to use in the calculation
-        ncores : int, optional
-            number of cores, by default all available cores
-        maxcore : dummy variable
-            dummy variable used for compatibility with Orca calculations
-        charge : int, optional
-            Total charge of the system. Default is taken from the input system.
-        spin : int, optional
-            Total spin of the system. Default is taken from the input system.
-        save_cubes: bool, optional
-            if set to True, will save a cube file containing electronic and spin densities,
-            by default False.
-        cube_step: int, optional
-            grid spacing for cube files, in Bohrs (default 0.4)
-        inplace : bool, optional
-            updates info for the input system instead of outputting a new system object,
-            by default False
-        remove_tdir : bool, optional
-            Temporary work directory will be removed, by default True
-
-        Returns
-        -------
-        newmol : System object
-            Output system containing the new geometry and energies.
-
-        If a dissociation or a cyclization is observed, ignore the calculation and return the
-        original "mol" system.
-        """
-
-        if ncores is None:
-            ncores = get_ncores()
-
-        if charge is None:
-            charge = mol.charge
-        if spin is None:
-            spin = mol.spin
-
-        logger.info(f"{mol.name}, charge {charge} spin {spin} - {self.method} OPT")
-        logger.debug(f"Running xTB calculation on {ncores} cores")
-
-        tdir = mkdtemp(
-            prefix=mol.name + "_",
-            suffix=f"_{self.method.split()[0]}_opt",
-            dir=os.getcwd(),
-        )
-
-        with sh.pushd(tdir):
-
-            self.write_input(
-                job_info={
-                    "charge": charge,
-                    "spin": spin,
-                    "save_cubes": save_cubes,
-                    "cube_step": cube_step,
-                },
-            )
-
-            mol.geometry.write_xyz(f"{mol.name}.xyz")
-
-            if self.solvent:
-                os.system(
-                    f"{self.__XTBPATH} --input input.inp {mol.name}.xyz --{self.method} --alpb {self.solvent} --ohess -P {ncores} {self.optionals} > output.out 2>> output.err"
-                )
-
-            else:
-                os.system(
-                    f"{self.__XTBPATH} --input input.inp {mol.name}.xyz --{self.method} --ohess -P {ncores} {self.optionals} > output.out 2>> output.err"
-                )
-
-            if dissociation_check() is True:
-                logger.error(f"Dissociation spotted for {mol.name}.")
-                add_flag(
-                    mol,
-                    f"Dissociation occurred during geometry optimization with {self.method}.",
-                )
-                return None
-            elif cyclization_check(f"{mol.name}.xyz", "xtbopt.xyz") is True:
-                logger.error(f"Cyclization change spotted for {mol.name}.")
-                add_flag(
-                    mol,
-                    f"Cyclization change occurred during geometry optimization with {self.method}.",
-                )
-                return None
-            else:
-                with open("output.out", "r") as out:
-                    for line in out:
-                        if "TOTAL ENERGY" in line:
-                            electronic_energy = float(line.split()[-3])
-                        if "G(RRHO) contrib." in line:
-                            vibronic_energy = float(line.split()[-3])
-
-                if inplace is False:
-
-                    newmol = System(f"{mol.name}.xyz", charge, spin)
-                    newmol.geometry.load_xyz("xtbopt.xyz")
-                    newmol.geometry.level_of_theory_geometry = self.level_of_theory
-
-                    self.parse_output(newmol)
-
-                else:
-                    mol.geometry.load_xyz("xtbopt.xyz")
-                    mol.geometry.level_of_theory_geometry = self.level_of_theory
-
-                    self.parse_output(mol)
-
-<<<<<<< HEAD
-                process_output(
-                    mol, self.__output_suffix, "opt", charge, spin, save_cubes=save_cubes
-                )
-=======
-                process_output(mol, self.__output_suffix, "opt", charge, spin)
->>>>>>> dea3287d
-                if remove_tdir:
-                    shutil.rmtree(tdir)
-
-        if inplace is False:
-            return newmol
-
-    def freq(
-        self,
-        mol: System,
-        ncores: int = None,
-        maxcore=None,
-        charge: int = None,
-        spin: int = None,
-        save_cubes: bool = False,
-        cube_step: float = 0.1,
-        inplace: bool = False,
-        remove_tdir: bool = True,
-    ):
-        """Frequency analysis.
-
-        Parameters
-        ----------
-        mol : System object
-            input system to use in the calculation
-        ncores : int, optional
-            number of cores, by default all available cores
-        maxcore : dummy variable
-            dummy variable used for compatibility with Orca calculations
-        charge : int, optional
-            Total charge of the system. Default is taken from the input system.
-        spin : int, optional
-            Total spin of the system. Default is taken from the input system.
-        save_cubes: bool, optional
-            if set to True, will save a cube file containing electronic and spin densities,
-            by default False.
-        cube_step: int, optional
-            grid spacing for cube files, in Bohrs (default 0.4)
-        inplace : bool, optional
-            updates info for the input system instead of outputting a new system object,
-            by default False
-        remove_tdir : bool, optional
-            temporary work directory will be removed, by default True
-
-        Returns
-        -------
-        newmol : System object
-            Output system containing the new energies.
-        """
-
-        if ncores is None:
-            ncores = get_ncores()
-
-        if charge is None:
-            charge = mol.charge
-        if spin is None:
-            spin = mol.spin
-
-        logger.info(f"{mol.name}, charge {charge} spin {spin} - {self.method} FREQ")
-        logger.debug(f"Running xTB calculation on {ncores} cores")
-
-        tdir = mkdtemp(
-            prefix=mol.name + "_",
-            suffix=f"_{self.method.split()[0]}_freq",
-            dir=os.getcwd(),
-        )
-
-        with sh.pushd(tdir):
-
-            self.write_input(
-                job_info={
-                    "charge": charge,
-                    "spin": spin,
-                    "save_cubes": save_cubes,
-                    "cube_step": cube_step,
-                },
-            )
-
-            mol.geometry.write_xyz(f"{mol.name}.xyz")
-
-            if self.solvent:
-                os.system(
-                    f"{self.__XTBPATH} --input input.inp {mol.name}.xyz --{self.method} --alpb {self.solvent} --hess -P {ncores} {self.optionals} > output.out 2>> output.err"
-                )
-
-            else:
-                os.system(
-                    f"{self.__XTBPATH} --input input.inp {mol.name}.xyz --{self.method} --hess -P {ncores} {self.optionals} > output.out 2>> output.err"
-                )
-
-            with open("output.out", "r") as out:
-                for line in out:
-                    if "TOTAL ENERGY" in line:
-                        electronic_energy = float(line.split()[-3])
-                    if "G(RRHO) contrib." in line:
-                        vibronic_energy = float(line.split()[-3])
-
-            if inplace is False:
-
-                newmol = System(f"{mol.name}.xyz", charge, spin)
-
-                newmol.properties = copy.copy(mol.properties)
-
-                self.parse_output(newmol)
-
-            else:
-                self.parse_output(mol)
-
-<<<<<<< HEAD
-            process_output(
-                mol, self.__output_suffix, "freq", charge, spin, save_cubes=save_cubes
-            )
-=======
-                mol.properties.set_electronic_energy(electronic_energy, self)
-                mol.properties.set_vibronic_energy(vibronic_energy, self)
-
-            process_output(mol, self.__output_suffix, "freq", charge, spin)
->>>>>>> dea3287d
-            if remove_tdir:
-                shutil.rmtree(tdir)
-
-        if inplace is False:
-            return newmol
-
-    def parse_output(self, mol: System) -> None:
-        """
-        The function will parse an xTB output file automatically looking for all the
-        relevant numerical properties derived form a calculation. All the properties of the
-        given molecule will be set or updated.
-
-        Parameters
-        ----------
-        mol: System
-            The System to which the properties must be written to.
-
-        Raises
-        ------
-        RuntimeError
-            Exception raised if the given path to the output file is not valid.
-        """
-
-        if not os.path.isfile("output.out"):
-            raise RuntimeError("Cannot parse output, the `output.out` file does not exist.")
-
-        # Parse the final single point energy and the vibronic energy
-        # ----------------------------------------------------------------------------------
-        with open("output.out", "r") as out:
-            for line in out:
-                if "TOTAL ENERGY" in line:
-                    electronic_energy = float(line.split()[-3])
-                    mol.properties.set_electronic_energy(electronic_energy, self)
-                if "G(RRHO) contrib." in line:
-                    vibronic_energy = float(line.split()[-3])
-                    mol.properties.set_vibronic_energy(vibronic_energy, self)
-
-        # Parse the Mulliken atomic charges and spin populations
-        # ----------------------------------------------------------------------------------
-        mulliken_charges, mulliken_spins = [], []
-        spin_available = False
-        with open("output.out", "r") as file:
-
-            for line in file:
-
-                # read the file until the charges section is reached
-                if "#   Z          covCN" in line:
-                    # Iterate over the whole section reading line by line
-                    while True:
-                        buffer = file.readline()
-                        if len(buffer.split()) == 0:
-                            break
-                        else:
-                            data = buffer.split()
-                            mulliken_charges.append(float(data[4]))
-
-                # Check if the section contains also the "(R)spin-density population" line
-                if "Mulliken population" in line:
-
-                    spin_available = True
-
-                    # Iterate over the whole section reading line by line
-                    while True:
-                        buffer = file.readline()
-                        if len(buffer.split()) == 0:
-                            break
-                        else:
-                            data = buffer.split()
-                            mulliken_spins.append(float(data[1]))
-
-            if not spin_available:
-                mulliken_spins = [0.0] * len(mulliken_charges)
-
-        if mulliken_charges != []:
-            mol.properties.set_mulliken_charges(mulliken_charges, self)
-            mol.properties.set_mulliken_spin_populations(mulliken_spins, self)
-    
-    @property
-    def output_suffix(self) -> str:
-        """
-        Suffix used to compose the name of calculation output files
-
-        Returns
-        -------
-        str
-            The output suffix string
-        """
-        return self.__output_suffix
+import os, copy, sh, shutil
+from typing import Dict
+from tempfile import mkdtemp
+from compechem.config import get_ncores
+from compechem.core.base import Engine
+from compechem.systems import System
+from compechem.tools import process_output
+from compechem.tools import add_flag
+from compechem.tools import dissociation_check
+from compechem.tools import cyclization_check
+from compechem.core.dependency_finder import locate_xtb
+
+import logging
+
+logger = logging.getLogger(__name__)
+
+
+class XtbInput(Engine):
+    """Interface for running xTB calculations"""
+
+    def __init__(
+        self,
+        method: str = "gfn2",
+        solvent: str = None,
+        optionals: str = "",
+        XTBPATH: str = None,
+    ) -> None:
+        """
+        Parameters
+        ----------
+        method : str, optional
+            level of theory, by default "gfn2"
+        solvent : str, optional
+            ALPB solvent, by default no solvent (vacuum)
+        optionals : str, optional
+            optional keywords/flags, by default ""
+        XTBPATH: str, optional
+            the path to the xtb executable. If set to None (default) the xtb executable will
+            be loaded automatically.
+        """
+
+        super().__init__(method)
+
+        self.solvent = solvent
+        self.optionals = optionals
+        self.__XTBPATH = XTBPATH if XTBPATH else locate_xtb()
+
+        self.level_of_theory += f" | solvent: {solvent}"
+        self.__output_suffix = f"xtb_{self.method}_"
+        self.__output_suffix += "vacuum" if solvent is None else f"{self.solvent}"
+
+    def write_input(
+        self,
+        job_info: Dict,
+    ) -> None:
+
+        input = f"$chrg {job_info['charge']}\n"
+        input += f"$spin {job_info['spin']-1}\n"
+
+        input += "$write\n"
+        input += "   spin population=true\n"
+        if job_info["save_cubes"]:
+            input += "   density=true\n"
+            input += "   spin density=true\n"
+            input += "$cube\n"
+            input += f"   step={job_info['cube_step']}\n"
+
+        input += "$end\n"
+
+        with open("input.inp", "w") as inp:
+            inp.writelines(input)
+
+    def spe(
+        self,
+        mol: System,
+        ncores: int = None,
+        maxcore=None,
+        charge: int = None,
+        spin: int = None,
+        save_cubes: bool = False,
+        cube_step: float = 0.1,
+        inplace: bool = False,
+        remove_tdir: bool = True,
+    ):
+        """Single point energy calculation.
+
+        Parameters
+        ----------
+        mol : System object
+            Input system to use in the calculation.
+        ncores : int, optional
+            number of cores, by default all available cores
+        maxcore : dummy variable
+            dummy variable used for compatibility with Orca calculations
+        charge : int, optional
+            total charge of the system. Default is taken from the input system.
+        spin : int, optional
+            total spin of the system. Default is taken from the input system.
+        save_cubes: bool, optional
+            if set to True, will save a cube file containing electronic and spin densities,
+            by default False.
+        cube_step: int, optional
+            grid spacing for cube files, in Bohrs (default 0.4)
+        inplace : bool, optional
+            updates info for the input system instead of outputting a new system object,
+            by default False
+        remove_tdir : bool, optional
+            Temporary work directory will be removed, by default True
+
+        Returns
+        -------
+        newmol : System object
+            Output system containing the new energies.
+        """
+
+        if ncores is None:
+            ncores = get_ncores()
+
+        if charge is None:
+            charge = mol.charge
+        if spin is None:
+            spin = mol.spin
+
+        logger.info(f"{mol.name}, charge {charge} spin {spin} - {self.method} SPE")
+        logger.debug(f"Running xTB calculation on {ncores} cores")
+
+        tdir = mkdtemp(
+            prefix=mol.name + "_",
+            suffix=f"_{self.method.split()[0]}_spe",
+            dir=os.getcwd(),
+        )
+
+        with sh.pushd(tdir):
+
+            self.write_input(
+                job_info={
+                    "charge": charge,
+                    "spin": spin,
+                    "save_cubes": save_cubes,
+                    "cube_step": cube_step,
+                },
+            )
+
+            mol.geometry.write_xyz(f"{mol.name}.xyz")
+
+            if self.solvent:
+                os.system(
+                    f"{self.__XTBPATH} --input input.inp {mol.name}.xyz --{self.method} --alpb {self.solvent} -P {ncores} {self.optionals} > output.out 2>> output.err"
+                )
+
+            else:
+                os.system(
+                    f"{self.__XTBPATH} --input input.inp {mol.name}.xyz --{self.method} -P {ncores} {self.optionals} > output.out 2>> output.err"
+                )
+
+            if inplace is False:
+
+                newmol = System(f"{mol.name}.xyz", charge, spin)
+                newmol.properties = copy.copy(mol.properties)
+                self.parse_output(newmol)
+
+            else:
+                self.parse_output(mol)
+
+            process_output(
+                mol, self.__output_suffix, "spe", charge, spin, save_cubes=save_cubes
+            )
+
+            if remove_tdir:
+                shutil.rmtree(tdir)
+
+        if inplace is False:
+            return newmol
+
+    def opt(
+        self,
+        mol: System,
+        ncores: int = None,
+        maxcore=None,
+        charge: int = None,
+        spin: int = None,
+        save_cubes: bool = False,
+        cube_step: float = 0.1,
+        inplace: bool = False,
+        remove_tdir: bool = True,
+    ):
+        """Geometry optimization + frequency analysis.
+
+        Parameters
+        ----------
+        mol : System object
+            Input system to use in the calculation
+        ncores : int, optional
+            number of cores, by default all available cores
+        maxcore : dummy variable
+            dummy variable used for compatibility with Orca calculations
+        charge : int, optional
+            Total charge of the system. Default is taken from the input system.
+        spin : int, optional
+            Total spin of the system. Default is taken from the input system.
+        save_cubes: bool, optional
+            if set to True, will save a cube file containing electronic and spin densities,
+            by default False.
+        cube_step: int, optional
+            grid spacing for cube files, in Bohrs (default 0.4)
+        inplace : bool, optional
+            updates info for the input system instead of outputting a new system object,
+            by default False
+        remove_tdir : bool, optional
+            Temporary work directory will be removed, by default True
+
+        Returns
+        -------
+        newmol : System object
+            Output system containing the new geometry and energies.
+
+        If a dissociation or a cyclization is observed, ignore the calculation and return the
+        original "mol" system.
+        """
+
+        if ncores is None:
+            ncores = get_ncores()
+
+        if charge is None:
+            charge = mol.charge
+        if spin is None:
+            spin = mol.spin
+
+        logger.info(f"{mol.name}, charge {charge} spin {spin} - {self.method} OPT")
+        logger.debug(f"Running xTB calculation on {ncores} cores")
+
+        tdir = mkdtemp(
+            prefix=mol.name + "_",
+            suffix=f"_{self.method.split()[0]}_opt",
+            dir=os.getcwd(),
+        )
+
+        with sh.pushd(tdir):
+
+            self.write_input(
+                job_info={
+                    "charge": charge,
+                    "spin": spin,
+                    "save_cubes": save_cubes,
+                    "cube_step": cube_step,
+                },
+            )
+
+            mol.geometry.write_xyz(f"{mol.name}.xyz")
+
+            if self.solvent:
+                os.system(
+                    f"{self.__XTBPATH} --input input.inp {mol.name}.xyz --{self.method} --alpb {self.solvent} --ohess -P {ncores} {self.optionals} > output.out 2>> output.err"
+                )
+
+            else:
+                os.system(
+                    f"{self.__XTBPATH} --input input.inp {mol.name}.xyz --{self.method} --ohess -P {ncores} {self.optionals} > output.out 2>> output.err"
+                )
+
+            if dissociation_check() is True:
+                logger.error(f"Dissociation spotted for {mol.name}.")
+                add_flag(
+                    mol,
+                    f"Dissociation occurred during geometry optimization with {self.method}.",
+                )
+                return None
+            elif cyclization_check(f"{mol.name}.xyz", "xtbopt.xyz") is True:
+                logger.error(f"Cyclization change spotted for {mol.name}.")
+                add_flag(
+                    mol,
+                    f"Cyclization change occurred during geometry optimization with {self.method}.",
+                )
+                return None
+            else:
+            
+                if inplace is False:
+
+                    newmol = System(f"{mol.name}.xyz", charge, spin)
+                    newmol.geometry.load_xyz("xtbopt.xyz")
+                    newmol.geometry.level_of_theory_geometry = self.level_of_theory
+
+                    self.parse_output(newmol)
+
+                else:
+                    mol.geometry.load_xyz("xtbopt.xyz")
+                    mol.geometry.level_of_theory_geometry = self.level_of_theory
+
+                    self.parse_output(mol)
+
+                process_output(
+                    mol, self.__output_suffix, "opt", charge, spin, save_cubes=save_cubes
+                )
+
+                if remove_tdir:
+                    shutil.rmtree(tdir)
+
+        if inplace is False:
+            return newmol
+
+    def freq(
+        self,
+        mol: System,
+        ncores: int = None,
+        maxcore=None,
+        charge: int = None,
+        spin: int = None,
+        save_cubes: bool = False,
+        cube_step: float = 0.1,
+        inplace: bool = False,
+        remove_tdir: bool = True,
+    ):
+        """Frequency analysis.
+
+        Parameters
+        ----------
+        mol : System object
+            input system to use in the calculation
+        ncores : int, optional
+            number of cores, by default all available cores
+        maxcore : dummy variable
+            dummy variable used for compatibility with Orca calculations
+        charge : int, optional
+            Total charge of the system. Default is taken from the input system.
+        spin : int, optional
+            Total spin of the system. Default is taken from the input system.
+        save_cubes: bool, optional
+            if set to True, will save a cube file containing electronic and spin densities,
+            by default False.
+        cube_step: int, optional
+            grid spacing for cube files, in Bohrs (default 0.4)
+        inplace : bool, optional
+            updates info for the input system instead of outputting a new system object,
+            by default False
+        remove_tdir : bool, optional
+            temporary work directory will be removed, by default True
+
+        Returns
+        -------
+        newmol : System object
+            Output system containing the new energies.
+        """
+
+        if ncores is None:
+            ncores = get_ncores()
+
+        if charge is None:
+            charge = mol.charge
+        if spin is None:
+            spin = mol.spin
+
+        logger.info(f"{mol.name}, charge {charge} spin {spin} - {self.method} FREQ")
+        logger.debug(f"Running xTB calculation on {ncores} cores")
+
+        tdir = mkdtemp(
+            prefix=mol.name + "_",
+            suffix=f"_{self.method.split()[0]}_freq",
+            dir=os.getcwd(),
+        )
+
+        with sh.pushd(tdir):
+
+            self.write_input(
+                job_info={
+                    "charge": charge,
+                    "spin": spin,
+                    "save_cubes": save_cubes,
+                    "cube_step": cube_step,
+                },
+            )
+
+            mol.geometry.write_xyz(f"{mol.name}.xyz")
+
+            if self.solvent:
+                os.system(
+                    f"{self.__XTBPATH} --input input.inp {mol.name}.xyz --{self.method} --alpb {self.solvent} --hess -P {ncores} {self.optionals} > output.out 2>> output.err"
+                )
+
+            else:
+                os.system(
+                    f"{self.__XTBPATH} --input input.inp {mol.name}.xyz --{self.method} --hess -P {ncores} {self.optionals} > output.out 2>> output.err"
+                )
+
+            if inplace is False:
+
+                newmol = System(f"{mol.name}.xyz", charge, spin)
+
+                newmol.properties = copy.copy(mol.properties)
+
+                self.parse_output(newmol)
+
+            else:
+                self.parse_output(mol)
+
+            process_output(
+                mol, self.__output_suffix, "freq", charge, spin, save_cubes=save_cubes
+            )
+            
+            if remove_tdir:
+                shutil.rmtree(tdir)
+
+        if inplace is False:
+            return newmol
+
+    def parse_output(self, mol: System) -> None:
+        """
+        The function will parse an xTB output file automatically looking for all the
+        relevant numerical properties derived form a calculation. All the properties of the
+        given molecule will be set or updated.
+
+        Parameters
+        ----------
+        mol: System
+            The System to which the properties must be written to.
+
+        Raises
+        ------
+        RuntimeError
+            Exception raised if the given path to the output file is not valid.
+        """
+
+        if not os.path.isfile("output.out"):
+            raise RuntimeError("Cannot parse output, the `output.out` file does not exist.")
+
+        # Parse the final single point energy and the vibronic energy
+        # ----------------------------------------------------------------------------------
+        with open("output.out", "r") as out:
+            for line in out:
+                if "TOTAL ENERGY" in line:
+                    electronic_energy = float(line.split()[-3])
+                    mol.properties.set_electronic_energy(electronic_energy, self)
+                if "G(RRHO) contrib." in line:
+                    vibronic_energy = float(line.split()[-3])
+                    mol.properties.set_vibronic_energy(vibronic_energy, self)
+
+        # Parse the Mulliken atomic charges and spin populations
+        # ----------------------------------------------------------------------------------
+        mulliken_charges, mulliken_spins = [], []
+        spin_available = False
+        with open("output.out", "r") as file:
+
+            for line in file:
+
+                # read the file until the charges section is reached
+                if "#   Z          covCN" in line:
+                    # Iterate over the whole section reading line by line
+                    while True:
+                        buffer = file.readline()
+                        if len(buffer.split()) == 0:
+                            break
+                        else:
+                            data = buffer.split()
+                            mulliken_charges.append(float(data[4]))
+
+                # Check if the section contains also the "(R)spin-density population" line
+                if "Mulliken population" in line:
+
+                    spin_available = True
+
+                    # Iterate over the whole section reading line by line
+                    while True:
+                        buffer = file.readline()
+                        if len(buffer.split()) == 0:
+                            break
+                        else:
+                            data = buffer.split()
+                            mulliken_spins.append(float(data[1]))
+
+            if not spin_available:
+                mulliken_spins = [0.0] * len(mulliken_charges)
+
+        if mulliken_charges != []:
+            mol.properties.set_mulliken_charges(mulliken_charges, self)
+            mol.properties.set_mulliken_spin_populations(mulliken_spins, self)
+    
+    @property
+    def output_suffix(self) -> str:
+        """
+        Suffix used to compose the name of calculation output files
+
+        Returns
+        -------
+        str
+            The output suffix string
+        """
+        return self.__output_suffix